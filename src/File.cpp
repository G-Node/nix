// Copyright (c) 2013, German Neuroinformatics Node (G-Node)
//
// All rights reserved.
//
// Redistribution and use in source and binary forms, with or without
// modification, are permitted under the terms of the BSD License. See
// LICENSE file in the root of the Project.

/**
 * @file File.cpp
 * @brief Implementation of all methods from the class File.
 */

#include <fstream>
#include <vector>

#include <pandora/Util.hpp>
#include <pandora/File.hpp>
#include <pandora/Block.hpp>
#include <pandora/Section.hpp>
#include <pandora/SectionIterator.hpp>
#include <pandora/SectionTreeIterator.hpp>


using namespace std;

namespace pandora {

// Format definition
const string File::VERSION = "1.0";
const string File::FORMAT  = "pandora";


static unsigned int map_file_mode(FileMode mode) {
	switch (mode) {
	case FileMode::ReadWrite:
		return H5F_ACC_RDWR;

	case FileMode::ReadOnly:
		return H5F_ACC_RDONLY;

	case FileMode::Overwrite:
		return H5F_ACC_TRUNC;

	default:
		return H5F_ACC_DEFAULT;
	}

}


File::File(string name, FileMode mode)
{
	if (!fileExists(name)) {
		mode = FileMode::Overwrite;
	}

	unsigned int h5mode =  map_file_mode(mode);
	h5file = H5::H5File(name.c_str(), h5mode);

	root = Group(h5file.openGroup("/"));
	metadata = root.openGroup("metadata");
	data = root.openGroup("data");

<<<<<<< HEAD
  setCreatedAt();
  setUpdatedAt();

  if(!checkHeader()) {
    /// TODO throw an exception here
  }
=======
	if(!checkHeader()) {
		/// TODO throw an exception here
	}
>>>>>>> ec4ec923
}


File::File(const File &file)
: h5file(file.h5file), root(file.root), metadata(file.metadata), data(file.data)
{}


bool File::hasBlock(const std::string &id) const {
  return data.hasGroup(id);
}

Block File::getBlock(const std::string &id) const {
  return Block(*this, data.openGroup(id, false), id);
}

Block File::getBlock(size_t index) const {
	string id = data.objectName(index);
	Block b(*this, data.openGroup(id), id);
	return b;
}


vector<Block> File::blocks() const {
	vector<Block>  block_obj;

	size_t block_count = data.objectCount();
	for (size_t i = 0; i < block_count; i++) {
		string id = data.objectName(i);
		Block b(*this, data.openGroup(id, false), id);
		block_obj.push_back(b);
	}

	return block_obj;
}


Block File::createBlock(const std::string &name, string type) {
  string id = util::createId("block");
  while(data.hasObject(id))
    id = util::createId("block");
  Block b(*this, data.openGroup(id, true), id);
  b.name(name);
  b.type(type);
  return b;
}


bool File::removeBlock(const std::string &id) {
  if (data.hasGroup(id)) {
    data.removeGroup(id);
    return true;
  } else {
    return false;
  }
}


size_t File::blockCount() const {
	return data.objectCount();
}

std::vector<Section> File::sections()const{
	vector<Section>  section_obj;
	size_t section_count = metadata.objectCount();
	for (size_t i = 0; i < section_count; i++) {
		string id = metadata.objectName(i);
		Section s(*this,metadata.openGroup(id, false), id);
		section_obj.push_back(s);
	}
	return section_obj;
}

bool File::hasSection(std::string id) const{
	return metadata.hasGroup(id);
}

/*
bool File::existsSection(std::string id) const {
	bool found = false;
	vector<Section> s = sections();
	for (size_t i = 0; i < s.size(); i++){
		if(s[i].id().compare(id) == 0){
			found = true;
			return found;
		}
	}
	for(size_t i = 0; i < s.size(); i++){
		found = s[i].existsSection(id);
		if (found){
			return found;
		}
	}
	return found;
}
*/

std::vector<Section> File::findSection(const std::string &id) const{
	vector<Section> s = sections();
	vector<Section> sects;
	for(size_t i = 0; i < s.size(); i++){
		if(s[i].id().compare(id)==0){
			sects.push_back(s[i]);
			return sects;
		}
	}
	for(size_t i = 0; i < s.size(); i++){
		sects = s[i].findSection(id);
		if (sects.size() > 0){
			return sects;
		}
	}
	return sects;
}

/*
Section File::findSection(std::string id, std::string type, uint depth) const {
  if(hasSection(id, type, depth)){
    for(SectionIterator iter = sections(); iter != iter.end(); ++iter){
      if((*iter).id().compare(id) == 0){
        Section found = *iter;
        return found;
      }
    }
    SectionIterator iter = sections();
    while(iter != iter.end()){
      Section s = *iter;
      if(s.hasSection(id)){
        Section found = s.findSection(id, type, depth -1);
        return found;
      }
      ++iter;
    }
  }
  throw std::runtime_error("Requested Section does not exist! Always check with hasSection!");
}
 */


/* TODO implement vector<Section> File::sections() const {} */


Section File::createSection(const string &name, const  string &type) {
  string id = util::createId("section");
  while(metadata.hasObject(id))
    id = util::createId("section");
  Section s(*this, metadata.openGroup(id, true), id);
  s.name(name);
  s.type(type);
  return s;
}


bool File::removeSection(const std::string &id){
  bool success = false;
  if(!findSection(id).empty()){
    metadata.removeGroup(id);
    success = true;
  }
  return success;
}


size_t File::sectionCount() const {
  return metadata.objectCount();
}




time_t File::updatedAt() const {
	string t;
	root.getAttr("updated_at", t);
	return util::strToTime(t);
}

void File::setUpdatedAt() {
  if (!root.hasAttr("updated_at")) {
    time_t t = time(NULL);
    root.setAttr("updated_at", util::timeToStr(t));
  }
}


void File::forceUpdatedAt() {
  time_t t = time(NULL);
  root.setAttr("updated_at", util::timeToStr(t));
}


time_t File::createdAt() const {
	string t;
	root.getAttr("created_at", t);
	return util::strToTime(t);
}


void File::setCreatedAt() {
  if (!root.hasAttr("created_at")) {
    time_t t = time(NULL);
    root.setAttr("created_at", util::timeToStr(t));
  }
}


void File::forceCreatedAt(time_t t) {
	root.setAttr("created_at", util::timeToStr(t));
}


string File::version() const {
	string t;
	root.getAttr<std::string>("version", t);
	return t;
}


string File::format() const {
	string t;
	root.getAttr("format", t);
	return t;
}


bool File::checkHeader() const {
<<<<<<< HEAD
  bool check = true;
  string str;
  // check format
  if (root.hasAttr("format")) {
    if (!root.getAttr("format", str) || str != FORMAT) {
      check = false;
    }
  } else {
    root.setAttr("format", FORMAT);
  }
  // check version
  if (root.hasAttr("version")) {
    if (!root.getAttr("version", str) || str != VERSION) {
      check = false;
    }
  } else {
    root.setAttr("version", VERSION);
  }
  return check;
=======
	bool check = true;
	string str;
	// check format
	if (root.hasAttr("format")) {
		if (!root.getAttr("format", str) || str != FORMAT) {
			check = false;
		}
	} else {
		root.setAttr("format", FORMAT);
	}
	// check version
	if (root.hasAttr("version")) {
		if (!root.getAttr("version", str) || str != VERSION) {
			check = false;
		}
	} else {
		root.setAttr("version", VERSION);
	}
	// check created_at
	if (!root.hasAttr("created_at")) {
		root.setAttr("created_at", util::timeToStr(time(NULL)));
	}
	// check updated_at
	if (!root.hasAttr("updated_at")) {
		root.setAttr("updated_at", util::timeToStr(time(NULL)));
	}
	return check;
>>>>>>> ec4ec923
}


bool File::fileExists(string name) const {
	ifstream f(name.c_str());
	if (f) {
		f.close();
		return true;
	} else {
		return false;
	}
}


bool File::operator==(const File &other) const {
	return h5file.getFileName() == other.h5file.getFileName();
}


bool File::operator!=(const File &other) const {
	return h5file.getFileName() != other.h5file.getFileName();
}


File& File::operator=(const File &other) {
	if (*this != other) {
		this->h5file = other.h5file;
		this->root = other.root;
		this->metadata = other.metadata;
		this->data = other.data;
	}
	return *this;
}


File::~File() {
<<<<<<< HEAD
  setUpdatedAt();
  h5file.close();
=======
	h5file.close();
>>>>>>> ec4ec923
}


} // end namespace pandora
<|MERGE_RESOLUTION|>--- conflicted
+++ resolved
@@ -32,48 +32,42 @@
 
 
 static unsigned int map_file_mode(FileMode mode) {
-	switch (mode) {
-	case FileMode::ReadWrite:
-		return H5F_ACC_RDWR;
-
-	case FileMode::ReadOnly:
-		return H5F_ACC_RDONLY;
-
-	case FileMode::Overwrite:
-		return H5F_ACC_TRUNC;
-
-	default:
-		return H5F_ACC_DEFAULT;
-	}
+  switch (mode) {
+  case FileMode::ReadWrite:
+    return H5F_ACC_RDWR;
+
+  case FileMode::ReadOnly:
+    return H5F_ACC_RDONLY;
+
+  case FileMode::Overwrite:
+    return H5F_ACC_TRUNC;
+
+  default:
+    return H5F_ACC_DEFAULT;
+  }
 
 }
 
 
 File::File(string name, FileMode mode)
 {
-	if (!fileExists(name)) {
-		mode = FileMode::Overwrite;
-	}
-
-	unsigned int h5mode =  map_file_mode(mode);
-	h5file = H5::H5File(name.c_str(), h5mode);
-
-	root = Group(h5file.openGroup("/"));
-	metadata = root.openGroup("metadata");
-	data = root.openGroup("data");
-
-<<<<<<< HEAD
+  if (!fileExists(name)) {
+    mode = FileMode::Overwrite;
+  }
+
+  unsigned int h5mode =  map_file_mode(mode);
+  h5file = H5::H5File(name.c_str(), h5mode);
+
+  root = Group(h5file.openGroup("/"));
+  metadata = root.openGroup("metadata");
+  data = root.openGroup("data");
+
   setCreatedAt();
   setUpdatedAt();
 
   if(!checkHeader()) {
     /// TODO throw an exception here
   }
-=======
-	if(!checkHeader()) {
-		/// TODO throw an exception here
-	}
->>>>>>> ec4ec923
 }
 
 
@@ -91,23 +85,23 @@
 }
 
 Block File::getBlock(size_t index) const {
-	string id = data.objectName(index);
-	Block b(*this, data.openGroup(id), id);
-	return b;
+  string id = data.objectName(index);
+  Block b(*this, data.openGroup(id), id);
+  return b;
 }
 
 
 vector<Block> File::blocks() const {
-	vector<Block>  block_obj;
-
-	size_t block_count = data.objectCount();
-	for (size_t i = 0; i < block_count; i++) {
-		string id = data.objectName(i);
-		Block b(*this, data.openGroup(id, false), id);
-		block_obj.push_back(b);
-	}
-
-	return block_obj;
+  vector<Block>  block_obj;
+
+  size_t block_count = data.objectCount();
+  for (size_t i = 0; i < block_count; i++) {
+    string id = data.objectName(i);
+    Block b(*this, data.openGroup(id, false), id);
+    block_obj.push_back(b);
+  }
+
+  return block_obj;
 }
 
 
@@ -133,60 +127,60 @@
 
 
 size_t File::blockCount() const {
-	return data.objectCount();
+  return data.objectCount();
 }
 
 std::vector<Section> File::sections()const{
-	vector<Section>  section_obj;
-	size_t section_count = metadata.objectCount();
-	for (size_t i = 0; i < section_count; i++) {
-		string id = metadata.objectName(i);
-		Section s(*this,metadata.openGroup(id, false), id);
-		section_obj.push_back(s);
-	}
-	return section_obj;
+  vector<Section>  section_obj;
+  size_t section_count = metadata.objectCount();
+  for (size_t i = 0; i < section_count; i++) {
+    string id = metadata.objectName(i);
+    Section s(*this,metadata.openGroup(id, false), id);
+    section_obj.push_back(s);
+  }
+  return section_obj;
 }
 
 bool File::hasSection(std::string id) const{
-	return metadata.hasGroup(id);
+  return metadata.hasGroup(id);
 }
 
 /*
 bool File::existsSection(std::string id) const {
-	bool found = false;
-	vector<Section> s = sections();
-	for (size_t i = 0; i < s.size(); i++){
-		if(s[i].id().compare(id) == 0){
-			found = true;
-			return found;
-		}
-	}
-	for(size_t i = 0; i < s.size(); i++){
-		found = s[i].existsSection(id);
-		if (found){
-			return found;
-		}
-	}
-	return found;
+  bool found = false;
+  vector<Section> s = sections();
+  for (size_t i = 0; i < s.size(); i++){
+    if(s[i].id().compare(id) == 0){
+      found = true;
+      return found;
+    }
+  }
+  for(size_t i = 0; i < s.size(); i++){
+    found = s[i].existsSection(id);
+    if (found){
+      return found;
+    }
+  }
+  return found;
 }
 */
 
 std::vector<Section> File::findSection(const std::string &id) const{
-	vector<Section> s = sections();
-	vector<Section> sects;
-	for(size_t i = 0; i < s.size(); i++){
-		if(s[i].id().compare(id)==0){
-			sects.push_back(s[i]);
-			return sects;
-		}
-	}
-	for(size_t i = 0; i < s.size(); i++){
-		sects = s[i].findSection(id);
-		if (sects.size() > 0){
-			return sects;
-		}
-	}
-	return sects;
+  vector<Section> s = sections();
+  vector<Section> sects;
+  for(size_t i = 0; i < s.size(); i++){
+    if(s[i].id().compare(id)==0){
+      sects.push_back(s[i]);
+      return sects;
+    }
+  }
+  for(size_t i = 0; i < s.size(); i++){
+    sects = s[i].findSection(id);
+    if (sects.size() > 0){
+      return sects;
+    }
+  }
+  return sects;
 }
 
 /*
@@ -245,9 +239,9 @@
 
 
 time_t File::updatedAt() const {
-	string t;
-	root.getAttr("updated_at", t);
-	return util::strToTime(t);
+  string t;
+  root.getAttr("updated_at", t);
+  return util::strToTime(t);
 }
 
 void File::setUpdatedAt() {
@@ -265,9 +259,9 @@
 
 
 time_t File::createdAt() const {
-	string t;
-	root.getAttr("created_at", t);
-	return util::strToTime(t);
+  string t;
+  root.getAttr("created_at", t);
+  return util::strToTime(t);
 }
 
 
@@ -280,26 +274,25 @@
 
 
 void File::forceCreatedAt(time_t t) {
-	root.setAttr("created_at", util::timeToStr(t));
+  root.setAttr("created_at", util::timeToStr(t));
 }
 
 
 string File::version() const {
-	string t;
-	root.getAttr<std::string>("version", t);
-	return t;
+  string t;
+  root.getAttr<std::string>("version", t);
+  return t;
 }
 
 
 string File::format() const {
-	string t;
-	root.getAttr("format", t);
-	return t;
+  string t;
+  root.getAttr("format", t);
+  return t;
 }
 
 
 bool File::checkHeader() const {
-<<<<<<< HEAD
   bool check = true;
   string str;
   // check format
@@ -319,77 +312,44 @@
     root.setAttr("version", VERSION);
   }
   return check;
-=======
-	bool check = true;
-	string str;
-	// check format
-	if (root.hasAttr("format")) {
-		if (!root.getAttr("format", str) || str != FORMAT) {
-			check = false;
-		}
-	} else {
-		root.setAttr("format", FORMAT);
-	}
-	// check version
-	if (root.hasAttr("version")) {
-		if (!root.getAttr("version", str) || str != VERSION) {
-			check = false;
-		}
-	} else {
-		root.setAttr("version", VERSION);
-	}
-	// check created_at
-	if (!root.hasAttr("created_at")) {
-		root.setAttr("created_at", util::timeToStr(time(NULL)));
-	}
-	// check updated_at
-	if (!root.hasAttr("updated_at")) {
-		root.setAttr("updated_at", util::timeToStr(time(NULL)));
-	}
-	return check;
->>>>>>> ec4ec923
 }
 
 
 bool File::fileExists(string name) const {
-	ifstream f(name.c_str());
-	if (f) {
-		f.close();
-		return true;
-	} else {
-		return false;
-	}
+  ifstream f(name.c_str());
+  if (f) {
+    f.close();
+    return true;
+  } else {
+    return false;
+  }
 }
 
 
 bool File::operator==(const File &other) const {
-	return h5file.getFileName() == other.h5file.getFileName();
+  return h5file.getFileName() == other.h5file.getFileName();
 }
 
 
 bool File::operator!=(const File &other) const {
-	return h5file.getFileName() != other.h5file.getFileName();
+  return h5file.getFileName() != other.h5file.getFileName();
 }
 
 
 File& File::operator=(const File &other) {
-	if (*this != other) {
-		this->h5file = other.h5file;
-		this->root = other.root;
-		this->metadata = other.metadata;
-		this->data = other.data;
-	}
-	return *this;
+  if (*this != other) {
+    this->h5file = other.h5file;
+    this->root = other.root;
+    this->metadata = other.metadata;
+    this->data = other.data;
+  }
+  return *this;
 }
 
 
 File::~File() {
-<<<<<<< HEAD
   setUpdatedAt();
   h5file.close();
-=======
-	h5file.close();
->>>>>>> ec4ec923
 }
 
 
