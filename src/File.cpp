--- conflicted
+++ resolved
@@ -1,6 +1,3 @@
-<<<<<<< HEAD
-
-=======
 // Copyright (c) 2013, German Neuroinformatics Node (G-Node)
 //
 // All rights reserved.
@@ -19,10 +16,9 @@
 #include <hdf5.h>
 
 #include <pandora/Util.hpp>
->>>>>>> 8fbe83cd
 #include <pandora/File.hpp>
 #include <pandora/Block.hpp>
-#include "../include/pandora/BlockIterator.hpp"
+#include <pandora/BlockIterator.hpp>
 
 
 using namespace std;
@@ -38,14 +34,9 @@
 const size_t File::READ_WRITE = H5F_ACC_RDWR;
 const size_t File::OVERWRITE  = H5F_ACC_TRUNC;
 
-<<<<<<< HEAD
-File::File(string name, string prefix, int mode )
-  : BaseContainer(), name(name), prefix(prefix)
-=======
 /*SEE: File.hpp*/
 File::File(string name, string prefix, int mode)
   : prefix(prefix)
->>>>>>> 8fbe83cd
 {
   if (fileExists(name)) {
     /// @check if hdf5 file
@@ -57,17 +48,9 @@
   metadata = root.openGroup("metadata");
   data = root.openGroup("data");
 
-<<<<<<< HEAD
-File::File( const File &other )
-  : BaseContainer(other.h5group), name(other.name),
-    prefix(other.prefix), h5file(other.h5file)
-{
-  // nothing left to do
-=======
   if(!checkHeader()) {
     /// @todo throw an exception here
   }
->>>>>>> 8fbe83cd
 }
 
 /*SEE: File.hpp*/
@@ -93,15 +76,9 @@
   return data.hasGroup(id);
 }
 
-<<<<<<< HEAD
-size_t File::blockCount() const {
-  Group g = h5group.openGroup("/data");
-  return g.getNumObjs();
-=======
 /*SEE: File.hpp*/
 Block File::getBlock(std::string id) const {
   return Block(*this, data.openGroup(id, false), id);
->>>>>>> 8fbe83cd
 }
 
 /*SEE: File.hpp*/
@@ -115,20 +92,10 @@
   return b;
 }
 
-<<<<<<< HEAD
-Block *File::getBlock( std::string block_id ) const {
-  if (hasBlock(block_id)) {
-    std::string s("/data/");
-    s.append(block_id);
-    Group g = this->openGroup(s);
-    Block *b = new Block(*this, g);
-    return b;
-=======
 /*SEE: File.hpp*/
 void File::deleteBlock(std::string id) {
   if (data.hasGroup(id)) {
     data.delGroup(id);
->>>>>>> 8fbe83cd
   }
 }
 
@@ -144,21 +111,8 @@
   return b;
 }
 
-<<<<<<< HEAD
-BlockIterator File::blocks() const {
-  return BlockIterator(*this);
-}
-
-/*
- void File::deleteBlock( Block &block ) {
-
- }
- */
-string File::updated_at() const {
-=======
 /*SEE: File.hpp*/
 time_t File::updatedAt() const {
->>>>>>> 8fbe83cd
   string t;
   root.getAttr("updated_at", t);
   return util::strToTime(t);
@@ -231,14 +185,7 @@
   return h5file.getFileName() != other.h5file.getFileName();
 }
 
-<<<<<<< HEAD
-bool File::operator==(const File &other) const {
-  return this->name == other.name;
-}
-
-=======
 /*SEE: File.hpp*/
->>>>>>> 8fbe83cd
 File::~File() {
 //  root.setAttr("updated_at", util::timeToStr(time(NULL)));
   h5file.close();
