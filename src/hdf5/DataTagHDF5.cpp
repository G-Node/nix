--- conflicted
+++ resolved
@@ -30,25 +30,15 @@
 }
 
 
-<<<<<<< HEAD
 DataTagHDF5::DataTagHDF5(shared_ptr<IFile> file, shared_ptr<IBlock> block, const Group &group,
-                         const string &id, const std::string &type, const string &name, const DataArray positions)
-=======
-DataTagHDF5::DataTagHDF5(const File &file, const Block &block, const Group &group, 
                          const string &id, const std::string &type, const string &name, const DataArray &positions)
->>>>>>> e7e8a333
     : DataTagHDF5(file, block, group, id, type, name, positions, util::getTime())
 {
 }
 
 
-<<<<<<< HEAD
 DataTagHDF5::DataTagHDF5(shared_ptr<IFile> file, shared_ptr<IBlock> block, const Group &group,
-                         const std::string &id, const std::string &type, const string &name, const DataArray positions, time_t time)
-=======
-DataTagHDF5::DataTagHDF5(const File &file, const Block &block, const Group &group,
                          const std::string &id, const std::string &type, const string &name, const DataArray &positions, time_t time)
->>>>>>> e7e8a333
     : EntityWithSourcesHDF5(file, block, group, id, type, name, time), reference_list(group, "references")
 {
     feature_group = this->group().openGroup("features");
@@ -154,10 +144,10 @@
     }
     forceUpdatedAt();
 }
+
 //--------------------------------------------------
 // Methods concerning references.
 //--------------------------------------------------
-
 
 bool DataTagHDF5::hasReference(const std::string &id) const {
     return reference_list.has(id);
