##########################################
# NIX CMake

cmake_minimum_required (VERSION 2.8.10)
project (nix CXX)

set(VERSION_MAJOR 0)
<<<<<<< HEAD
set(VERSION_MINOR 10)
set(VERSION_PATCH 0)
=======
set(VERSION_MINOR 9)
set(VERSION_PATCH 3)
>>>>>>> 389840bd

set(VERSION_ABI   1)


if(NOT WIN32)
  set(CMAKE_CXX_FLAGS "${CMAKE_CXX_FLAGS_INIT} -std=c++11") ## Optimize
  set(CMAKE_CXX_FLAGS "${CMAKE_CXX_FLAGS} -Wall -pedantic -Wunreachable-code")

  set(CMAKE_CXX_FLAGS_DEBUG "${CMAKE_CXX_FLAGS} -O0 -ggdb3")
  set(CMAKE_CXX_FLAGS_RELEASE "${CMAKE_CXX_FLAGS} -O2")

  if(CMAKE_COMPILER_IS_GNUCXX)
    MESSAGE(STATUS "Activating coverage support.")
    set(CMAKE_CXX_FLAGS_DEBUG "${CMAKE_CXX_FLAGS_DEBUG} -fprofile-arcs -ftest-coverage")
    SET(CMAKE_SHARED_LINKER_FLAGS="${CMAKE_SHARED_LINKER_FLAGS} -fprofile-arcs -ftest-coverage")
  endif()

endif()

if(NOT WIN32)
  if(USE_NO_DEPRECATED_DECLARATIONS)
    set(CMAKE_CXX_FLAGS "${CMAKE_CXX_FLAGS} -Wno-deprecated-declarations")
  endif()
endif()

#########################################
# HDF-5
# FIND_PACKAGE (HDF5 NAMES hdf5)
find_package (HDF5 REQUIRED COMPONENTS C CXX)
include_directories (${HDF5_INCLUDE_DIR})
set (LINK_LIBS ${LINK_LIBS} ${HDF5_LIBRARIES} ${HDF5_CXX_LIBRARIES})


########################################
# Boost
if(WIN32)
  set(Boost_USE_STATIC_LIBS ON)
else()
  set(Boost_USE_STATIC_LIBS OFF)
endif()

set(Boost_USE_MULTITHREADED ON)
set(Boost_USE_STATIC_RUNTIME OFF)
find_package(Boost 1.49.0 REQUIRED date_time regex program_options system filesystem)

include_directories(${Boost_INCLUDE_DIR})
set (LINK_LIBS ${LINK_LIBS} ${Boost_LIBRARIES})


########################################
# Doxygen
find_package(Doxygen)
if(DOXYGEN_FOUND)
  configure_file(${CMAKE_CURRENT_SOURCE_DIR}/Doxyfile.in ${CMAKE_CURRENT_BINARY_DIR}/Doxyfile @ONLY)
  add_custom_target(doc ${DOXYGEN_EXECUTABLE} ${CMAKE_CURRENT_BINARY_DIR}/Doxyfile
          WORKING_DIRECTORY ${CMAKE_CURRENT_BINARY_DIR}
        COMMENT "Generating API documentation with Doxygen" VERBATIM)
endif(DOXYGEN_FOUND)

########################################

include_directories(include)
file(GLOB_RECURSE nix_SOURCES src/*.cpp)
file(GLOB_RECURSE nix_INCLUDES include/*.hpp)

add_library(nix SHARED ${nix_INCLUDES} ${nix_SOURCES})
target_link_libraries(nix ${LINK_LIBS})
set_target_properties(nix PROPERTIES
		      VERSION ${VERSION_MAJOR}.${VERSION_MINOR}.${VERSION_PATCH}
		      SOVERSION ${VERSION_ABI})

if(WIN32)
  set_target_properties(nix PROPERTIES COMPILE_FLAGS -DNIXEXPORT)
  ADD_CUSTOM_COMMAND(TARGET nix POST_BUILD
	                 COMMAND "${CMAKE_COMMAND}" -E copy_if_different "${HDF5_INCLUDE_DIR}/../bin/hdf5.dll"
	                         "$<TARGET_FILE_DIR:nix>"
	                 COMMENT "Copying HDF5 C DLL")
  ADD_CUSTOM_COMMAND(TARGET nix POST_BUILD
	                 COMMAND "${CMAKE_COMMAND}" -E copy_if_different "${HDF5_INCLUDE_DIR}/../bin/hdf5_cpp.dll"
	                         "$<TARGET_FILE_DIR:nix>"
	                 COMMENT "Copying HDF5 CXX DLL")
endif()


if(NIX_FRAMEWORK)
  set_target_properties(nix PROPERTIES
                        FRAMEWORK FALSE
                        FRAMEWORK_VERSION 1.0
                        PUBLIC_HEADER "${nix_INCLUDES}")
endif()

#IF(CMAKE_BUILD_TYPE STREQUAL "Debug")
#  set(CMAKE_VERBOSE_MAKEFILE TRUE)
#endif()

if(EXISTS "${CMAKE_SOURCE_DIR}/main.cpp")
  add_executable(playground EXCLUDE_FROM_ALL main.cpp)
  target_link_libraries(playground nix)
endif()


######## static analysis
find_program(CLANG_CHECK clang-check)
if(CLANG_CHECK)
  MESSAGE(STATUS "FOUND clang-check: ${CLANG_CHECK}")
  set(CMAKE_EXPORT_COMPILE_COMMANDS ON) #should maybe check for generator

  add_custom_target(check COMMAND ${CLANG_CHECK} -p ${CMAKE_BINARY_DIR} ${nix_SOURCES}
                    DEPENDS nix
		    SOURCES ${nix_SOURCES})
endif()


########################################
# CLI

file(GLOB NixCli_SOURCES "cli/*.cpp")
file(GLOB NixCli_SOURCES "cli/modules/*.cpp")
include_directories("cli")

add_executable(nix-tool cli/Cli.cpp ${NixCli_SOURCES})
if(NOT WIN32)
  set_target_properties(nix-tool PROPERTIES COMPILE_FLAGS "-Wno-deprecated-declarations")
endif()
target_link_libraries(nix-tool nix)
message(STATUS "CLI executable added")

########################################
# Tests

enable_testing()

set(CMAKE_MODULE_PATH ${CMAKE_MODULE_PATH} "${CMAKE_SOURCE_DIR}/cmake")

find_package(CppUnit)
include_directories(${CPPUNIT_INCLUDE_DIR})

file(GLOB Tests_SOURCES "test/Test*.cpp")

add_executable(TestRunner test/Runner.cpp ${Tests_SOURCES})
if(NOT WIN32)
  set_target_properties(TestRunner PROPERTIES COMPILE_FLAGS "-Wno-deprecated-declarations")
endif()
target_link_libraries(TestRunner ${CPPUNIT_LIBRARIES} nix)

foreach(test ${Tests_SOURCES})
  get_filename_component(TestFileName ${test} NAME_WE)
  string(REPLACE "Test" "" TestName ${TestFileName})
  message(STATUS " Test added: ${TestName}")
  add_test(${TestName} TestRunner ${TestName})
endforeach(test)

include(CTest)


########################################
# Install

install(TARGETS nix
        LIBRARY DESTINATION lib
        FRAMEWORK DESTINATION "/Library/Frameworks"
        RUNTIME DESTINATION bin)
install(DIRECTORY include/ DESTINATION include)


#pkg-config support
configure_file(${CMAKE_SOURCE_DIR}/nix.pc.in ${CMAKE_BINARY_DIR}/nix.pc)
install(FILES ${CMAKE_BINARY_DIR}/nix.pc DESTINATION lib/pkgconfig)


########################################

MESSAGE(STATUS "READY. ")
MESSAGE(STATUS "===============================")
MESSAGE(STATUS "CFLAGS:  ${CMAKE_CXX_FLAGS}")
MESSAGE(STATUS "BOOST:   ${Boost_LIBRARIES}")
MESSAGE(STATUS "HDF5:    ${HDF5_LIBRARIES}")
MESSAGE(STATUS "CPPUNIT: ${CPPUNIT_LIBRARIES}")
MESSAGE(STATUS "===============================")<|MERGE_RESOLUTION|>--- conflicted
+++ resolved
@@ -5,13 +5,8 @@
 project (nix CXX)
 
 set(VERSION_MAJOR 0)
-<<<<<<< HEAD
 set(VERSION_MINOR 10)
 set(VERSION_PATCH 0)
-=======
-set(VERSION_MINOR 9)
-set(VERSION_PATCH 3)
->>>>>>> 389840bd
 
 set(VERSION_ABI   1)
 
@@ -55,7 +50,7 @@
 
 set(Boost_USE_MULTITHREADED ON)
 set(Boost_USE_STATIC_RUNTIME OFF)
-find_package(Boost 1.49.0 REQUIRED date_time regex program_options system filesystem)
+find_package(Boost 1.49.0 REQUIRED date_time regex)
 
 include_directories(${Boost_INCLUDE_DIR})
 set (LINK_LIBS ${LINK_LIBS} ${Boost_LIBRARIES})
@@ -166,6 +161,13 @@
 
 include(CTest)
 
+  foreach(test ${Tests_SOURCES})
+    get_filename_component(TestFileName ${test} NAME_WE)
+    string(REPLACE "Test" "" TestName ${TestFileName})
+    message(STATUS " Test added: ${TestName}")
+    add_test(${TestName} TestRunner ${TestName})
+  endforeach(test)
+endif()
 
 ########################################
 # Install
