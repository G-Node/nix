#include <iostream>
<<<<<<< HEAD
#include <iterator>
=======
#include <sstream>
>>>>>>> 8fbe83cd

#include <cppunit/TestFixture.h>
#include <cppunit/extensions/HelperMacros.h>
#include <cppunit/CompilerOutputter.h>
#include <cppunit/extensions/TestFactoryRegistry.h>
#include <cppunit/TestResult.h>
#include <cppunit/TestResultCollector.h>
#include <cppunit/TestRunner.h>
#include <cppunit/BriefTestProgressListener.h>

#include "pandora/File.hpp"
#include "pandora/Block.hpp"

using namespace std;
using namespace pandora;

class TestFile:public CPPUNIT_NS::TestFixture {
private:

CPPUNIT_TEST_SUITE(TestFile);
    CPPUNIT_TEST(testCreateId);
    CPPUNIT_TEST(testVersion);
    CPPUNIT_TEST(testFormat);
    CPPUNIT_TEST(testCreatedAt);
    CPPUNIT_TEST(testUpdatedAt);
    CPPUNIT_TEST(testBlockAccess);
//    CPPUNIT_TEST(testTimeStamp);
//    CPPUNIT_TEST(testGetAttribs);
//    CPPUNIT_TEST(testCreateBlock);
//    CPPUNIT_TEST(testBlockAccess);
  CPPUNIT_TEST_SUITE_END ();

  File *f1;

public:

  void setUp() {
    f1 = new File("test_block.h5", "org.g-node", File::READ_WRITE);
  }

  void tearDown() {
    delete f1;
  }

  void testCreateId() {
    string curr = "", prev;
    int count = 0;
    for (int i = 0; i < 100; i++) {
      prev = curr;
      curr = f1->createId();
      if (prev == curr)
        count++;
    }

    stringstream errmsg;
    errmsg << "Identical IDs generated: " << count;
    CPPUNIT_ASSERT_MESSAGE(errmsg.str(), count == 0);
  }

  void testVersion() {
    string version = f1->version();
    stringstream errmsg;
    errmsg << "Version doesn't match: " << version << " != " << File::VERSION;
    CPPUNIT_ASSERT_MESSAGE(errmsg.str(), version == File::VERSION);
  }

  void testFormat() {
    string format = f1->format();
    stringstream errmsg;
    errmsg << "Format doesn't match: " << format << " != " << File::FORMAT;
    CPPUNIT_ASSERT_MESSAGE(errmsg.str(), format == File::FORMAT);
  }

  void testCreatedAt() {
    CPPUNIT_ASSERT_MESSAGE("Creation time missing", f1->createdAt() > 0);
  }

<<<<<<< HEAD
  void testBlocks() {
    //for(BlockIterator i = f1->blocks(); i != i.end(); i++) {

    //}
  }

  void testBlockAccess( void ) {
    cout << "Block count: " << f1->blockCount() << endl;
    cout << "Name by index: " << endl;
    int i = f1->blockCount();
    for (int j = 0; j < i; j++) {
      cout << "\t" << f1->blockName(j) << endl;
    }
    cout << "Has Block with id 'test': " << f1->hasBlock("test") << endl;
    cout << "Get name and type of first block: " << endl;
    if (f1->hasBlock(f1->blockName(0))) {
      Block *b = f1->getBlock(f1->blockName(0));
      cout << "\t Name: " << b->name() << endl;
      cout << "\t Type: " << b->type() << endl;
      cout << "Deleting this block!" << endl;
      delete b;
      cout << "Old block count: " << f1->blockCount() << endl;
      f1->deleteBlock(f1->blockName(0));
      cout << "New block count: " << f1->blockCount() << endl;
      i = f1->blockCount();
      for (int j = 0; j < i; j++) {
        cout << "\t" << f1->blockName(j) << endl;
      }
    }
=======
  void testUpdatedAt() {
    CPPUNIT_ASSERT_MESSAGE("Update time missing", f1->updatedAt() > 0);
  }
>>>>>>> 8fbe83cd

  void testBlockAccess() {
    const char *names[5] = {"block_a", "block_b", "block_c", "block_d", "block_e"};
    for (int i = 0; i < 5; i++) {
      Block b1(f1->createBlock(names[i], "dataset"));
      Block b2(f1->getBlock(b1.id()));
      stringstream errmsg;
      errmsg << "Error while accessing block: b1.id() = " << b1.id() << " / b2.id() = " << b2.id();
      CPPUNIT_ASSERT_MESSAGE(errmsg.str(), b1 == b2);
    }
  }

//  void testTimeStamp( void ) {
//    string s = f1->time_stamp();
//    cout << "\n\tnew time stamp: " << s << endl;
//  }
//
//  void testGetAttribs( void ) {
//    cout << "\n" << "File format is: " << f1->format() << endl;
//    cout << "File format version:  " << f1->version() << endl;
//    cout << "File was created at: " << f1->created_at() << endl;
//    cout << "File was last updated at: " << f1->updated_at() << endl;
//  }
//
//  void testCreateBlock( void ) {
//    pandora::Block b = f1->createBlock("testBlock", "blockType");
//    cout << "\n\tBlock name: " << b.name() << endl;
//    cout << "\tBlock type: " << b.type() << endl;
//    cout << "\tBlock block_id: " << b.blockId() << endl;
//  }
//
//  void testBlockAccess( void ) {
//    size_t count = f1->blockCount();
//    cout << "\n\tBlock count: " << count << endl;
//    cout << "\tName by index: " << endl;
//    for (size_t i = 0; i < count; i++) {
//      cout << "\t\t" << f1->blockName(i) << endl;
//    }
//    bool res = f1->hasBlock(f1->blockId(0));
//    CPPUNIT_ASSERT_EQUAL(true, res);
//
//    res = f1->hasBlock("unkownBlock");
//    CPPUNIT_ASSERT_EQUAL_MESSAGE("test for existence of unknown block: ",false, res);
//
//    pandora::Block block = f1->createBlock("additionalBlock1", "Type");
//
//    size_t newCount = f1->blockCount();
//    CPPUNIT_ASSERT_EQUAL(true,((count+1) ==  newCount));
//
//    pandora::Block block2 = f1->createBlock("additionalBlock2", "Type");
//    newCount = f1->blockCount();
//    CPPUNIT_ASSERT_EQUAL(true, ((count+2) == newCount));
//
//    cout << "\tDeleting block by name!" << endl;
//    f1->deleteBlock(block.blockId());
//    CPPUNIT_ASSERT_EQUAL(true,(f1->blockCount() == (newCount-1)));
//
//    cout << "\tDeleting block by Block!" << endl;
//    f1->deleteBlock(block2);
//    CPPUNIT_ASSERT_EQUAL(true,(count == f1->blockCount()));
//  }

};



int main( int argc, char* argv[] ) {
  CPPUNIT_TEST_SUITE_REGISTRATION(TestFile);
  // Informiert Test-Listener ueber Testresultate
  CPPUNIT_NS::TestResult testresult;
  // Listener zum Sammeln der Testergebnisse registrieren
  CPPUNIT_NS::TestResultCollector collectedresults;
  testresult.addListener(&collectedresults);
  // Listener zur Ausgabe der Ergebnisse einzelner Tests
  CPPUNIT_NS::BriefTestProgressListener progress;
  testresult.addListener(&progress);
  // Test-Suite ueber die Registry im Test-Runner einfuegen
  CPPUNIT_NS::TestRunner testrunner;
  testrunner.addTest(CPPUNIT_NS::TestFactoryRegistry::getRegistry().makeTest());
  testrunner.run(testresult);
  // Resultate im Compiler-Format ausgeben
  CPPUNIT_NS::CompilerOutputter compileroutputter(&collectedresults, std::cerr);
  compileroutputter.write();

  // Rueckmeldung, ob Tests erfolgreich waren
  return collectedresults.wasSuccessful() ? 0 : 1;
}<|MERGE_RESOLUTION|>--- conflicted
+++ resolved
@@ -1,9 +1,6 @@
 #include <iostream>
-<<<<<<< HEAD
+#include <sstream>
 #include <iterator>
-=======
-#include <sstream>
->>>>>>> 8fbe83cd
 
 #include <cppunit/TestFixture.h>
 #include <cppunit/extensions/HelperMacros.h>
@@ -81,41 +78,9 @@
     CPPUNIT_ASSERT_MESSAGE("Creation time missing", f1->createdAt() > 0);
   }
 
-<<<<<<< HEAD
-  void testBlocks() {
-    //for(BlockIterator i = f1->blocks(); i != i.end(); i++) {
-
-    //}
-  }
-
-  void testBlockAccess( void ) {
-    cout << "Block count: " << f1->blockCount() << endl;
-    cout << "Name by index: " << endl;
-    int i = f1->blockCount();
-    for (int j = 0; j < i; j++) {
-      cout << "\t" << f1->blockName(j) << endl;
-    }
-    cout << "Has Block with id 'test': " << f1->hasBlock("test") << endl;
-    cout << "Get name and type of first block: " << endl;
-    if (f1->hasBlock(f1->blockName(0))) {
-      Block *b = f1->getBlock(f1->blockName(0));
-      cout << "\t Name: " << b->name() << endl;
-      cout << "\t Type: " << b->type() << endl;
-      cout << "Deleting this block!" << endl;
-      delete b;
-      cout << "Old block count: " << f1->blockCount() << endl;
-      f1->deleteBlock(f1->blockName(0));
-      cout << "New block count: " << f1->blockCount() << endl;
-      i = f1->blockCount();
-      for (int j = 0; j < i; j++) {
-        cout << "\t" << f1->blockName(j) << endl;
-      }
-    }
-=======
   void testUpdatedAt() {
     CPPUNIT_ASSERT_MESSAGE("Update time missing", f1->updatedAt() > 0);
   }
->>>>>>> 8fbe83cd
 
   void testBlockAccess() {
     const char *names[5] = {"block_a", "block_b", "block_c", "block_d", "block_e"};
