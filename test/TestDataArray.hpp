// Copyright © 2014 German Neuroinformatics Node (G-Node)
//
// All rights reserved.
//
// Redistribution and use in source and binary forms, with or without
// modification, are permitted under the terms of the BSD License. See
// LICENSE file in the root of the Project.
//
// Author: Christian Kellner <kellner@bio.lmu.de>

#include <iostream>
#include <sstream>
#include <iterator>
#include <stdexcept>
#include <limits>

#include <cppunit/TestFixture.h>
#include <cppunit/extensions/HelperMacros.h>
#include <cppunit/CompilerOutputter.h>
#include <cppunit/extensions/TestFactoryRegistry.h>
#include <cppunit/TestResult.h>
#include <cppunit/TestResultCollector.h>
#include <cppunit/TestRunner.h>
#include <cppunit/BriefTestProgressListener.h>

#include <boost/math/constants/constants.hpp>
#include <boost/math/tools/rational.hpp>
#include <boost/iterator/zip_iterator.hpp>

#include <nix.hpp>

class TestDataArray:public CPPUNIT_NS::TestFixture {

public:

    void setUp();
    void tearDown();

    void testId();
    void testType();
    void testName();
    void testDefinition();
    void testData();
    void testPolynomial();
    void testLabel();
    void testUnit();
    void testDimension();
    void testOperator();

private:

    CPPUNIT_TEST_SUITE(TestDataArray);

    CPPUNIT_TEST(testId);
    CPPUNIT_TEST(testType);
    CPPUNIT_TEST(testName);
    CPPUNIT_TEST(testDefinition);
    CPPUNIT_TEST(testData);
    CPPUNIT_TEST(testPolynomial);
    CPPUNIT_TEST(testLabel);
    CPPUNIT_TEST(testUnit);
    CPPUNIT_TEST(testDimension);
    CPPUNIT_TEST(testOperator);
<<<<<<< HEAD
    
    CPPUNIT_TEST_SUITE_END ();

    nix::File file;    
=======

    CPPUNIT_TEST_SUITE_END ();

    nix::File file;
>>>>>>> ea411b11
    nix::Block block;
    nix::DataArray array1, array2;
    time_t startup_time;
};<|MERGE_RESOLUTION|>--- conflicted
+++ resolved
@@ -61,17 +61,10 @@
     CPPUNIT_TEST(testUnit);
     CPPUNIT_TEST(testDimension);
     CPPUNIT_TEST(testOperator);
-<<<<<<< HEAD
-    
-    CPPUNIT_TEST_SUITE_END ();
-
-    nix::File file;    
-=======
 
     CPPUNIT_TEST_SUITE_END ();
 
     nix::File file;
->>>>>>> ea411b11
     nix::Block block;
     nix::DataArray array1, array2;
     time_t startup_time;
