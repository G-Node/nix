--- conflicted
+++ resolved
@@ -57,6 +57,9 @@
 
 void TestDataArray::testData()
 {
+    nix::Block block = file.createBlock("testData", "testdata");
+    nix::DataArray dA = block.createDataArray("narf", "bla");
+
     typedef boost::multi_array<double, 3> array_type;
     typedef array_type::index index;
     array_type A(boost::extents[3][4][2]);
@@ -68,10 +71,6 @@
                 A[i][j][k] = values++;
 
     array1.setData(A);
-
-    //test the getDataType() function
-    nix::DataType dtype = dA.getDataType();
-    CPPUNIT_ASSERT_EQUAL(dtype, nix::DataType::Double);
 
     array_type B(boost::extents[1][1][1]);
     array1.getData(B);
@@ -98,38 +97,24 @@
         for(index j = 0; j != 5; ++j)
             C[i][j] = 42.0;
 
-<<<<<<< HEAD
-    array2.setData(C);
-
-    array2.setDataExtent({20, 20});
-=======
-    nix::DataArray dB = block.createDataArray("random", "double");
-    dB.createData(C, {20, 20});
-
-    CPPUNIT_ASSERT_EQUAL(dB.getDataExtent(), (nix::NDSize{20, 20}));
-
-    dB.setData(C, {0,0});
-
-    dB.setDataExtent({40, 40});
+    array2.createData(C, {20, 20});
+
+    CPPUNIT_ASSERT_EQUAL(array2.getDataExtent(), (nix::NDSize{20, 20}));
+
+    array2.setData(C, {0,0});
+
+    array2.setDataExtent({40, 40});
     CPPUNIT_ASSERT_EQUAL(dB.getDataExtent(), (nix::NDSize{40, 40}));
->>>>>>> d9132069
 
     array2D_type D(boost::extents[5][5]);
     for(index i = 0; i != 5; ++i)
         for(index j = 0; j != 5; ++j)
             D[i][j] = 42.0;
 
-<<<<<<< HEAD
-    array2.setData(D, {10, 10});
+    array2.setData(D, {20, 20});
 
     array2D_type E(boost::extents[1][1]);
-    array2.getData(E, {5,5}, {10, 10});
-=======
-    dB.setData(D, {20, 20});
-
-    array2D_type E(boost::extents[1][1]);
-    dB.getData(E, {5,5}, {20, 20});
->>>>>>> d9132069
+    array2.getData(E, {5,5}, {20, 20});
 
     for(index i = 0; i != 5; ++i)
         for(index j = 0; j != 5; ++j)
@@ -138,11 +123,7 @@
 
 
     array2D_type F(boost::extents[5][5]);
-<<<<<<< HEAD
-    array2.getData(F, {10, 10});
-=======
-    dB.getData(F, {20, 20});
->>>>>>> d9132069
+    array2.getData(F, {20, 20});
 
     for(index i = 0; i != 5; ++i)
         for(index j = 0; j != 5; ++j)
