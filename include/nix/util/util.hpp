// Copyright (c) 2013, German Neuroinformatics Node (G-Node)
//
// All rights reserved.
//
// Redistribution and use in source and binary forms, with or without
// modification, are permitted under the terms of the BSD License. See
// LICENSE file in the root of the Project.

/**
 * @namespace nix::util
 * @brief Namespace for utility functions. This namespace is not part of the public API.
 */

#ifndef NIX_UTIL_H
#define NIX_UTIL_H

#include <nix/Exception.hpp>
#include <nix/Platform.hpp>

#include <string>
#include <sstream>
#include <iostream>
#include <vector>
#include <cmath>
#include <type_traits>

#include <boost/optional.hpp>
#include <boost/none_t.hpp>
#include <nix/None.hpp>

namespace nix {
    
enum class DimensionType : unsigned int;

namespace util {

/**
 * @brief Checks name_or_id argument often passed to methods.
 * Throws exception in case of error.
 *
 * @param name_or_id  The string representing an entity name or id,
 *
 */
NIXAPI void checkNameOrId(const std::string &name_or_id);

/**
<<<<<<< HEAD
 * @brief Checks name_or_id argument often passed to methods.
 * Throws exception in case of error.
 *
 * @param name_or_id  The string representing an entity name or id,
 *
 */
NIXAPI void checkNameOrId(const std::string &name_or_id);

/**
 *  @brief Tiny helper that throws nix::EmptyString exception
 *  if the passed string is indeed empty.
=======
 * @brief Helper that checks the entity passed as an argument to a method.
 * Throws an exception if the entity is not initialized.
>>>>>>> 38478996
 *
 * @param entity    The entity
 */
template <typename T> void checkEntityInput(const T &entity) {
    if (!entity || entity == none) {
        throw UninitializedEntity();
    }
}


/**
 * @brief Remove blank spaces from the entire string
 *
 * @param str   The string to trim (will be modified in-place)
 */
NIXAPI void deblankString(std::string &str);

/**
 * @brief Remove blank spaces from the entire string
 *
 * @param str   The string to trim
 *
 * @return The trimmed string
 */
NIXAPI std::string deblankString(const std::string &str);

/**
 * @brief Replace forbidden chars in name string
 *
 * @param name   The string to sanitize
 *
 * @return The sanitized string
 */
NIXAPI std::string nameSanitizer(const std::string &name);

/**
 * @brief Check if the name is legit or needs the {@link nameSanitizer}
 *
 * @param name   The string to check
 *
 * @return true if name is legit, false otherwise
 */
NIXAPI bool nameCheck(const std::string &name);

/**
 * @brief Checks the given string is valid as an entity name. Will
 * throw an exception if the name is invalid.
 *
 * @param name   The name.
 */
NIXAPI void checkEntityName(const std::string &name);

/**
 *  @brief Tiny helper that throws nix::EmptyString exception
 *  if the passed string is indeed empty.
 *
 *  @param  str   The string.
 */
NIXAPI void checkEntityType(const std::string &str);

/**
 * @brief Helper that checks the name and the type strings that should be used to
 * create a new entity.
 *
 * @param name  The name string.
 * @param type  The type string.
 */
NIXAPI void checkEntityNameAndType(const std::string &name, const std::string &type);

/**
 * @brief Generates an ID-String.
 *
 * @return The generated id string.
 */
NIXAPI std::string createId();

/**
 * @brief Convert a time value into a string representation.
 *
 * @param time    The time to convert.
 *
 * @return The sting representation of time.
 */
NIXAPI std::string timeToStr(time_t time);

/**
 * @brief Convert a string representation of a date into a time value.
 *
 * @param time    The string representation of a date.
 *
 * @return The time value that is represented by the time parameter.
 */
NIXAPI time_t strToTime(const std::string &time);

/**
 * @brief Convert a time value into a string representation.
 *
 * @return The default time.
 */
NIXAPI time_t getTime();

/**
 * @brief Extract id from given entity. Does not work for dimensions
 *
 * @return The entity id.
 */
template<typename T>
std::string toId(const T &entity) {
    return entity.id();
}

/**
 * @brief Extract name from given entity. Does not work for dimensions
 *
 * @return The entity name.
 */
template<typename T>
std::string toName(const T &entity) {
    return entity.name();
}

/**
 * @brief Sanitizer function that deblanks units and replaces mu and µ
 * with the "u" replacement.
 *
 * @param unit The old unit.
 *
 * @return The sanitized unit.
 */
NIXAPI std::string unitSanitizer(const std::string &unit);

/**
 * @brief Checks if the passed string represents a valid SI unit.  The passed
 * unit may be atomic, e.g. 'V' or a compound unit, e.g. 'J/s'.
 *
 * @param unit  A string that is supposed to represent an SI unit.
 *
 * @return True if a valid SI unit, false otherwise.
 */
NIXAPI bool isSIUnit(const std::string &unit);

/**
 * @brief Checks if the passed string represents a valid SI unit.
 *
 * @param unit  A string that is supposed to represent an SI unit.
 *
 * @return True if a valid SI unit, false otherwise.
 */
NIXAPI bool isAtomicSIUnit(const std::string &unit);

/**
 * @brief Checks if the passed string is a valid combination of SI units.
 *
 * For example mV^2*Hz^-1. Method accepts only the * notation.
 *
 * @param unit  A string that should be tested
 *
 * @return True if a valid compound si unti, false otherwise.
 */
NIXAPI bool isCompoundSIUnit(const std::string &unit);

/**
 * @brief Returns whether or not two units represent scalable versions
 * of the same SI unit.
 *
 * @param unitA A string representing the first unit.
 * 
 * @param unitB A string representing the second unit.
 *
 * @return True if the units are scalable version of the same unit.
 **/
NIXAPI bool isScalable(const std::string &unitA, const std::string &unitB);

/**
 * @brief Returns whether or not in all cases the units at the same
 * index in the two given unit vectors are scalable versions of the same
 * SI unit.
 *
 * @param unitsA A vector of unit strings.
 * 
 * @param unitsB A vector of unit strings.
 *
 * @return True if the units are scalable version of the same unit.
 */
NIXAPI bool isScalable(const std::vector<std::string> &unitsA, const std::vector<std::string> &unitsB);

/**
 * @brief Returns whether or not in all cases the strings at the same
 * index in the two given string vectors are either both set or both
 * not set (empty).
 *
 * @param stringsA A vector of unit strings.
 * 
 * @param stringsB A vector of unit strings.
 *
 * @return True if the units are scalable version of the same unit.
 */
NIXAPI bool isSetAtSamePos(const std::vector<std::string> &stringsA, const std::vector<std::string> &stringsB);

/**
 * @brief Get the scaling between two SI units that are identified by the two strings.
 *
 * @param originUnit            The original unit
 * @param destinationUnit       The one into which a scaling should be done
 *
 * @return A double with the appropriate scaling
 *
 * @throw std::runtime_error Exception when units cannot be converted into each other by mere scaling
 */
NIXAPI double getSIScaling(const std::string &originUnit, const std::string &destinationUnit);

/**
 * Splits an SI unit into prefix, unit and the power components.
 *
 * @param fullUnit
 * @param prefix
 * @param unit
 * @param power
 */
NIXAPI void splitUnit(const std::string &fullUnit, std::string &prefix, std::string &unit, std::string &power);

/**
 * Splits a SI unit compound into its atomic parts.
 *
 * @param compoundUnit  An SI unit that consists of many atomic units
 * @param atomicUnits   A vector that takes the atomic units
 */
NIXAPI void splitCompoundUnit(const std::string &compoundUnit, std::vector<std::string> &atomicUnits);

/**
 * @brief Converts minutes and hours to seconds.
 *
 * @param unit  The original unit (i.e. h for hour, or min for minutes)
 * @param value The original value
 *
 * @return The value in converted to seconds
*/
template<typename T>
T convertToSeconds(const std::string &unit, T value) {
    T seconds;
    if (unit == "min") {
        seconds = value * 60;
    } else if (unit == "h") {
        std::string new_unit = "min";
        seconds = convertToSeconds(new_unit, value * 60);
    } else if (unit == "s" || unit == "sec") {
        seconds = value;
    } else if (isScalable(unit, "s")) {
        double scaled = value * getSIScaling(unit, "s");
        seconds = static_cast<T>(std::is_integral<T>::value ? std::round(scaled) : scaled);
    } else {
        std::cerr <<  "[nix::util::convertToSeconds] Warning: given unit is not supported!" << std::endl;
        seconds = value;
    }
    return seconds;
}

/**
 * @brief Converts temperatures given in degrees Celsius of Fahrenheit to Kelvin.
 *
 * @param unit  The original unit {"F", "°F", "C", "°C"}
 * @param value The original value
 *
 * @return The temperature in Kelvin
 */
template<typename T>
T convertToKelvin(const std::string &unit, T value) {

   if (unit == "°K" || unit == "K") {
       return value;
   }

   double temperature;
   if (unit == "°C" || unit == "C") {
       temperature = value + 273.15;
   } else if (unit == "°F" || unit == "F") {
       temperature = (value - 32) * 5.0/9 + 273.15;
   } else if (isScalable(unit, "K")) {
       temperature = value * getSIScaling(unit, "K");
   } else {
       std::cerr << "[nix::util::convertToKelvin] Warning: given unit is not supported" << std::endl;
       return value;
   }

   return static_cast<T>(std::is_integral<T>::value ? std::round(temperature) : temperature);
}

/**
 * @brief Convert a number into a string representation.
 *
 * @param number  The number to convert
 *
 * @return The string representation of number
 */
template<typename T>
std::string numToStr(T number) {
    std::stringstream s;
    s << number;
    return s.str();
}

/**
 * @brief Convert a DimensionType into a string representation.
 *
 * @param dtype  The DimensionType to convert
 *
 * @return The string representation of the DimensionType
 */
NIXAPI std::string dimTypeToStr(const DimensionType &dtype);

/**
 * @brief Convert string to number
 * 
 * Convert a string representing a number into a number.
 *
 * @param str   The string to convert.
 *
 * @return The number that was represented by the string.
 */
template<typename T>
T strToNum(const std::string &str) {
    std::stringstream s(str);
    T number;
    return s >> number ? number : 0;
}

/*
 * Check whether a given type is of type "boost::optional"
 */
template<typename>
struct is_optional : std::false_type {};
template<typename T>
struct is_optional<boost::optional<T>> : std::true_type {};

/*
 * Optional de-referencing:
 * De-reference boost optional type if such given, returned var
 * unchanged otherwise.
 */
template<typename T>
T deRef(T var) {
    return var;
}
template<typename R>
R deRef(boost::optional<R> var) {
    if (var) return *var;
    else return R();
}

NIXAPI void applyPolynomial(const std::vector<double> &coefficients,
                            double origin,
                            const double *input,
                            double *output,
                            size_t n);

bool looksLikeUUID(const std::string &id);

} // namespace util
} // namespace nix


#endif // NIX_UTIL_H<|MERGE_RESOLUTION|>--- conflicted
+++ resolved
@@ -44,22 +44,8 @@
 NIXAPI void checkNameOrId(const std::string &name_or_id);
 
 /**
-<<<<<<< HEAD
- * @brief Checks name_or_id argument often passed to methods.
- * Throws exception in case of error.
- *
- * @param name_or_id  The string representing an entity name or id,
- *
- */
-NIXAPI void checkNameOrId(const std::string &name_or_id);
-
-/**
- *  @brief Tiny helper that throws nix::EmptyString exception
- *  if the passed string is indeed empty.
-=======
  * @brief Helper that checks the entity passed as an argument to a method.
  * Throws an exception if the entity is not initialized.
->>>>>>> 38478996
  *
  * @param entity    The entity
  */
