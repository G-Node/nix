--- conflicted
+++ resolved
@@ -44,20 +44,15 @@
     /**
      * Getter for the name of the entity.
      *
-     * @return The name of the entity.
+     * @return boost::optional<string> The name of the entity.
      */
-<<<<<<< HEAD
     virtual boost::optional<std::string> name() const = 0;
-
-=======
-    virtual std::string name() const = 0;
     
     /**
      * Deleter for the name of the entity.
      */
     virtual void name(const none_t t) = 0;
     
->>>>>>> 3a5cabf9
     /**
      * Setter for the definition of the entity.
      *
@@ -70,16 +65,12 @@
      *
      * @return The definition of the entity.
      */
-<<<<<<< HEAD
     virtual boost::optional<std::string> definition() const = 0;
-=======
-    virtual std::string definition() const = 0;
     
     /**
      * Deleter for the definition of the entity.
      */
     virtual void definition(const none_t t) = 0;
->>>>>>> 3a5cabf9
 
     /**
      * Compare two named entities.
