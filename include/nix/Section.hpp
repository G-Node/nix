--- conflicted
+++ resolved
@@ -22,13 +22,9 @@
 
 namespace nix {
 
-<<<<<<< HEAD
 
 
 class NIXAPI Section : virtual public base::ISection, public base::NamedEntity<base::ISection> {
-=======
-class Section : virtual public base::ISection, public base::NamedEntity<base::ISection> {
->>>>>>> 8527f683
 
 public:
 
