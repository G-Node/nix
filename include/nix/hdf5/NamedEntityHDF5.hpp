--- conflicted
+++ resolved
@@ -48,14 +48,6 @@
 
 
     boost::optional<std::string> name() const;
-<<<<<<< HEAD
-
-
-    void definition(const std::string &definition);
-
-
-    boost::optional<std::string> definition() const;
-=======
     
     
     void name(const none_t t);
@@ -68,7 +60,6 @@
 
 
     void definition(const none_t t);
->>>>>>> 7fbc6c86
 
 
     int compare(const INamedEntity &other) const;
